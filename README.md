# devodstoolkit

## Installing

The Devo DS Toolkit requires Python 3+

```
pip install git+https://github.com/devods/devodstoolkit.git
```

## Usage

`import devodstoolkit as devo`

## Querying Devo

### Creating an API object

To query Devo, create an `API` object found in [api.py](https://github.com/devods/devodstoolkit/blob/master/devodstoolkit/api.py)

Credentials must be specified when creating an API object in order to access the data in Devo.  In addition to credentials, an end point must be specified as well.  Credentials and end points can be specified in three ways

1. API key and secret: `devo_api = devo.API(api_key={your api key}, api_secret={your api secret key}, end_point={your end point})`
2. OAuth Token: `devo_api = devo.API(oauth_token={your oauth token}, end_point={your end point})`
3. Profile: `devo_api = devo.API(profile={your profile})`

The API key and secret as well as the OAuth token can be found and generated from the Devo web UI in the Credentials section under the Administration tab.  These credentials are passed as strings.  A profile can be setup to store credential and end point information in one place.  See the section on credentials file for more information 

The `end_point` for the US is `'https://apiv2-us.devo.com/search/query'` and
for the EU is `'https://apiv2-eu.devo.com/search/query'`

#### Methods

`API.query(linq_query, start, stop=None, output='dict')`  

`linq_query`: Linq query to run against Devo as a string

<<<<<<< HEAD
`start`: The start time (in UTC) to run the Linq query on.  start may be specified as a string, a datetime object, or as a unix timestamp in seconds.  Examples are valid strings are: `'2018-01-01'`,  `'Feb 10, 2019'`, or `'2019-01-01 10:05:00'`. Note that strings will be converted by [pandas.to_datetime](https://pandas.pydata.org/pandas-docs/stable/reference/api/pandas.to_datetime.html) 

`stop`: The end time (in UTC) to run the Linq query on. stop may be None or specified in the same way as start.  Set stop to None for a continuous query.

`output`: Determines how the results of the Linq query will be returned.  Valid options are `'dict', 'list', 'namedtuple', or 'dataframe'`.  If output is `'dataframe'` the results will be returned in a `pandas.DataFrame`.  Note that a dataframe cannot be build from a continuous query.  For any other type of output a generator is returned.  Each element of the generator represents one row data in the results of the Linq query. That row will be stored in the data structure specified by output.  For example, an output of `'dict'` means rows will be represented as dictionaries where the keys are the column names corresponding to the values of that row. 
=======
The `end_point` for the US is `'https://apiv2-us.devo.com/search/query'` and 
for the EU is `'https://apiv2-eu.devo.com/search/query'`
>>>>>>> 796cd1d6


```
linq_query = '''
from siem.logtrust.web.activity
select eventdate, userid, url'''  

results = devo_api.query(linq_query, start='2018-12-01', stop='2018-12-02')
next(results)
```
will return 
```
{'eventdate': datetime.datetime(2018, 12, 1, 19, 27, 41, 817000),
 'userid': 'dd10c103-020d-4d7b-b018-106d67819afd',
 'url': 'https://us.devo.com/login'}
 ```

`API.randomSample(linq_query,start,stop,sample_size)`

Run a Linq query and return a random sample of the results as a `pandas.DataFrame`.  

`linq_query`, `start`, and `stop` are all specified in the same way as the `query` method above. Note that `randomSample` only returns dataframes and hence `stop` must be specified as a time and may not be left as None.

`sample_size`: The number of rows to be returned specified as an int


## Loading Data into Devo

To load data, create a `Loader` object found in [loader.py](https://github.com/devods/devodstoolkit/blob/master/devodstoolkit/loader.py)

Credentials must also be specified when creating a Loader object in order to send data into Devo.  In addition to credentials, a relay must be specified as well.  Credentials and relays can be specified in two ways

1. Credentials: `devo_loader = devo.Loader(key={path_to_key}, crt={path_to_crt}, chain={path_to_chain}, relay={relay})`
2. Profile: `devo_loader = devo.Loader(profile={your_profile})`

The credentials of the loader are files and the paths to them are passed to the class as strings.  


#### Methods

`Loader.load(data, tag, historical=True, ts_index=None, ts_name=None, columns=None)`

`data`: An iterable of lists or dictionaries.  Each element of the iterable should represent a row of the data to be uploaded.  If the iterable is of dictionaries, each dictionary should have the column names as keys and the data as values.

`tag`: Full name of the table to load the data into.

`historical`: Denotes if the data being uploaded has an associated historical timestamp.  If historical is false, all data is uploaded with the current timestamp.  If historical is True, either ts_index or ts_name must be specified.  

`ts_index`: Use when historical is True and data is an iterable of lists.  ts_index is an int that specifies the list index that contains the historical timestamp.

`ts_name`: Use when historical is True and data is an iterable of dictionaries.  ts_name specifies key of the dictionary that contains the historical timestamp.

`columns` If data is an iterable of lists, columns can optionally be specified to include column names in the generated Linq that parses the uploaded data.  See the section on accessing uploaded data

`Loader.load_file(file_path, tag, historical=True, ts_index=None, ts_name=None, header=False, columns=None)`

`file_path`: path to a csv file containing the data to be uploaded as a string

`header`: Denotes if the csv file contains a header row

`tag`, `historical` are specified the same as in the `load` method

`ts_index` Can be used when historical is True to specify the column in the csv containing the historical timestamp.

`ts_name` Can be used when both historical and header are True.  ts_name specifies the column in the csv containing the historical timestamp by column name. 

`Loader.load_df(df, tag, ts_name)`

`df`: pandas DataFrame to be loaded into Devo

`tag`: Full name of the table to load the data into.

`ts_name`: The column name containing the historical timestamp.

Note that load_df can only be used for historical data uploads.

#### Accessing Uploaded Data

The Loader sends data into Devo by inserting a header and all of the data of each input row into the message column of the Devo table.  The Loader provides a Linq query that can be used to parse this message column to extract the data loaded into Devo.  

## Credential File

A credentials files can be used to store credentials for both the API and the Loader as well as end points and relays.

The credentials file needs to be stored at `~/.devo_credentials`

#### Basic example

```
[example]
api_key=xxxxxx
api_secret=xxxxxx
end_point=https://apiv2-us.devo.com/search/query

key=/path/to/credentials/example.key
crt=/path/to/credentials/example.crt
chain=/path/to/credentials/chain.crt
relay=usa.elb.relay.logtrust.net
```

With the above stored in a text file located at `~/.devo_credentials` we can create API and Loader objects using the stored credentials

```
import devodstoolkit as devo

devo_api = devo.API(profile='example')
devo_loader = devo.Loader(profile='example')
```

It is not necessary to have credentials for both the API and the Loader in a profile. 
If you would like to us an Oauth token, that can be included in the profile was well 

```
[oauth-example]
oauth_token=xxxxxx
end_point=https://apiv2-us.devo.com/search/query
```
Multiple profiles can be stored in the `~/.devo_credentials` file as well

```
[profile-1]
api_key= ...

[profile-2]
api_key = ...
```

<|MERGE_RESOLUTION|>--- conflicted
+++ resolved
@@ -35,16 +35,11 @@
 
 `linq_query`: Linq query to run against Devo as a string
 
-<<<<<<< HEAD
 `start`: The start time (in UTC) to run the Linq query on.  start may be specified as a string, a datetime object, or as a unix timestamp in seconds.  Examples are valid strings are: `'2018-01-01'`,  `'Feb 10, 2019'`, or `'2019-01-01 10:05:00'`. Note that strings will be converted by [pandas.to_datetime](https://pandas.pydata.org/pandas-docs/stable/reference/api/pandas.to_datetime.html) 
 
 `stop`: The end time (in UTC) to run the Linq query on. stop may be None or specified in the same way as start.  Set stop to None for a continuous query.
 
 `output`: Determines how the results of the Linq query will be returned.  Valid options are `'dict', 'list', 'namedtuple', or 'dataframe'`.  If output is `'dataframe'` the results will be returned in a `pandas.DataFrame`.  Note that a dataframe cannot be build from a continuous query.  For any other type of output a generator is returned.  Each element of the generator represents one row data in the results of the Linq query. That row will be stored in the data structure specified by output.  For example, an output of `'dict'` means rows will be represented as dictionaries where the keys are the column names corresponding to the values of that row. 
-=======
-The `end_point` for the US is `'https://apiv2-us.devo.com/search/query'` and 
-for the EU is `'https://apiv2-eu.devo.com/search/query'`
->>>>>>> 796cd1d6
 
 
 ```
@@ -170,5 +165,4 @@
 
 [profile-2]
 api_key = ...
-```
-
+```